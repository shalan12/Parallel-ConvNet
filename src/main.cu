#include <algorithm>
#include <cassert>
#include <cstddef>
#include <iostream>
#include <numeric>
#include <map>
#include <sys/time.h>
#include <valarray>

#include <hdf5.h>

#include "range.hpp"
#include "utils.hpp"

#define NUM_ROWS 28
#define NUM_COLS 28
#define NUM_CHANNELS 1
#define NUM_DIGITS 10
#define TILE_SIZE 16
<<<<<<< HEAD
#define FILTER_HEIGHT_IDX 0
#define FILTER_WIDTH_IDX 1
=======
#define POOL_TILE_SIZE 4
#define POOL_BLOCK_OUTPUT_FEATURE 32 //so all accesses in a warp are consecutive
>>>>>>> dcde23e7

#define wbCheck(stmt)                                                     \
  do {                                                                    \
    cudaError_t err = stmt;                                               \
    if (err != cudaSuccess) {                                             \
      printf("Failed to run stmt %s\n", #stmt);                         \
      printf("ERROR - Got CUDA error ...  %s\n", cudaGetErrorString(err));      \
      return ;                                                            \
    }                                                                     \
  } while (0)

static int FLAGS_batch_size = 10000; // number of images....actual value changes at runtime
static std::string FLAGS_testdata{};
static std::string FLAGS_model{};

// Data and reference data dimensions
static int xdims[] = {FLAGS_batch_size, NUM_ROWS, NUM_COLS, NUM_CHANNELS};
static int rdims[] = {FLAGS_batch_size, NUM_DIGITS};

// Model dimensions
static int conv1dims[] = {5, 5, 1, 32}; // rows, cols, #input_feature maps, #output_feature_maps
static int conv2dims[] = {5, 5, 32, 64}; // rows, cols, #input_feature maps, #output_feature_maps
static int fc1dims[]   = {1024, 128}; // not important for convolution or subsampling layers
static int fc2dims[]   = {128, 10}; // not important for convolution or subsampling layers

void easyConvWrapper (const float *X, const int xdims[4], const float *W, const int wdims[4], float *Y, const int ydims[4]);
void tiledConvWrapper (const float *X, const int xdims[4], const float *W, const int wdims[4], float *Y, const int ydims[4]);
__global__ void easyConv (const float *X, const int xdims[4],
                               const float *W, const int wdims[4], float *Y,
                               const int ydims[4], int* W_grid);
<<<<<<< HEAD
__global__ void tiledConv (const float *X, const int xdims[4],
                               const float *W, const int wdims[4], float *Y,
                               const int ydims[4], int* W_grid1);
=======
void parallel_pool_wrapper(const float *X, const int xdims[4],
                         const int pool_size, float *Y, const int ydims[4]);
__global__ void parallel_pool(const float *X, const int xdims[4],
                         const int pool_size, float *Y, const int ydims[4], int wGrid);
>>>>>>> dcde23e7

static int loadData(float *x, float *y) {
  // Open the data file
  const auto file_id =
      H5Fopen(FLAGS_testdata.c_str(), H5F_ACC_RDWR, H5P_DEFAULT);

  // Open the dataset x and y (x is input, y is output)
  const auto x_id = H5Dopen2(file_id, "/x", H5P_DEFAULT); // 'x' is the name of the 'dataset' in the testfile
  const auto y_id = H5Dopen2(file_id, "/y", H5P_DEFAULT); // 'y' is the name of the 'dataset' in the testfile

  // Get the dataset x dimensions
  const auto xspace = H5Dget_space(x_id);
  const auto xndims = H5Sget_simple_extent_ndims(xspace);
  assert(xndims == 4);

  hsize_t input_dims[xndims];
  H5Sget_simple_extent_dims(xspace, input_dims, NULL);
  if (input_dims[0] != FLAGS_batch_size) {
    std::cout << "data size does not match batch size specified!\n";
    return 1; // return error
  }
  std::cout << "input dimensions = " << input_dims[0] << " x " << input_dims[1]
            << " x " << input_dims[2] << " x " << input_dims[3] << "\n";

  // Read the dataset x and y
  check_success(
      H5Dread(x_id, H5T_NATIVE_FLOAT, H5S_ALL, H5S_ALL, H5P_DEFAULT, x));
  check_success(
      H5Dread(y_id, H5T_NATIVE_FLOAT, H5S_ALL, H5S_ALL, H5P_DEFAULT, y));

  // Close the dataset x and y
  check_success(H5Dclose(x_id));
  check_success(H5Dclose(y_id));

  // Close the file
  check_success(H5Fclose(file_id));

  // return success
  return 0;
}

static void loadModel(float *conv1, float *conv2, float *fc1, float *fc2) {
  // Open the model file
  const auto file_id = H5Fopen(FLAGS_model.c_str(), H5F_ACC_RDWR, H5P_DEFAULT);

  // Open the dataset
  const auto conv1_id = H5Dopen2(file_id, "/conv1", H5P_DEFAULT); // loaded from the model.hdf5 file
  const auto conv2_id = H5Dopen2(file_id, "/conv2", H5P_DEFAULT);
  const auto fc1_id   = H5Dopen2(file_id, "/fc1", H5P_DEFAULT);
  const auto fc2_id   = H5Dopen2(file_id, "/fc2", H5P_DEFAULT);

  // Read the dataset
  check_success(H5Dread(conv1_id, H5T_NATIVE_FLOAT, H5S_ALL, H5S_ALL,
                        H5P_DEFAULT, conv1));
  check_success(H5Dread(conv2_id, H5T_NATIVE_FLOAT, H5S_ALL, H5S_ALL,
                        H5P_DEFAULT, conv2));
  check_success(
      H5Dread(fc1_id, H5T_NATIVE_FLOAT, H5S_ALL, H5S_ALL, H5P_DEFAULT, fc1));
  check_success(
      H5Dread(fc2_id, H5T_NATIVE_FLOAT, H5S_ALL, H5S_ALL, H5P_DEFAULT, fc2));

  // Close the dataset x and y
  check_success(H5Dclose(conv1_id));
  check_success(H5Dclose(conv2_id));
  check_success(H5Dclose(fc1_id));
  check_success(H5Dclose(fc2_id));

  // Close the file
  check_success(H5Fclose(file_id));
}



// From book chapter Figure 16.4
// X in the input tensor
// W is the tensor of masks
// wdims is either conv1dims or conv2dims
// Y is the output after the convolution, ydims is the dimensions of the output tensor
static void conv_forward_valid(const float *X, const int xdims[4],
                               const float *W, const int wdims[4], float *Y,
                               const int ydims[4]) 
{
  const int filter_h   = wdims[0];
  const int filter_w   = wdims[1];
  const int C = wdims[2];
  const int M = ydims[3];
  auto getWIdx = [wdims] (int p, int q, int c, int m) {
      return p * wdims[1] * wdims[2] * wdims[3] +
             q * wdims[2] * wdims[3] + c * wdims[3] + m;};
  auto getXIdx = [xdims] (int i, int y, int x, int z) {
      return i * xdims[1] * xdims[2] * xdims[3] + y * xdims[2] * xdims[3] + x * xdims[3] + z;
  };
  auto getYIdx = [ydims] (int i, int row, int col, int num_feature_map) {
    return ((i * ydims[1] + row) * ydims[2] + col) * ydims[3] + num_feature_map;
  };
  // M output feature maps, C input feature maps
  // M*C masks
  // Y_i[:,:,m] = sum (Convolve2D X_i[:,:,c] and W[:,:,c,m])
  // Y_i[:,:,:] = sum (Convolve3D m copies of X_i[:,:,c] and W[:,:,c,:]) 
  for (const int i : range(0, ydims[0])) { // number of images
    for (const int m : range(0, M)) { // for each output feature map
      for (const int w : range(0, ydims[2])) { // for each output element
        for (const int h : range(0, ydims[1])) {   
          for (const int p : range(0, filter_h)) { // apply filter
            for (const int q : range(0, filter_w)) {
              for (const int c : range(0, C)) {  // for all input feature maps
                Y[getYIdx(i,h,w,m)] += X[getXIdx(i, h+p, w+q, c)] * W[getWIdx(p,q,c,m)];
              }
            }
          }
        }
      }
    }
  }
}

int multiplyArr(const int* arr, int n) {
  int prod = 1;
  
  for (int i = 0; i < n; i++) {
    prod *= arr[i];
  }
  return prod;
}

void easyConvWrapper(const float *X, const int xdims[4],
                     const float *W, const int wdims[4], float *Y,
                     const int ydims[4]) {
  const int W_out = ydims[2];
  const int H_out = ydims[1];
  const int W_grid = ceil(float(W_out)/float(TILE_SIZE)); // number of horizontal tiles per output map
  const int H_grid = ceil(float(H_out)/float(TILE_SIZE)); // number of vertical tiles per output map

  const int N = ydims[0]; //num images
  const int M = wdims[3]; //num output feature_maps

  const int Z = H_grid * W_grid; // total number of tiles
  
  const dim3 blockDim(TILE_SIZE, TILE_SIZE, 1);
  const dim3 gridDim(N, M, Z);
  
  int * deviceW_Grid;
  float* deviceX;
  float* deviceY;
  float* deviceW;
  int* deviceXDims;
  int* deviceYDims;
  int* deviceWDims;
  
  int sizeX = multiplyArr(xdims, 4)*sizeof(float);
  int sizeY = multiplyArr(ydims, 4)*sizeof(float);
  int sizeW = multiplyArr(wdims, 4)*sizeof(float);
  
  wbCheck(cudaMalloc(&deviceX, sizeX));
  wbCheck(cudaMalloc(&deviceY, sizeY));
  wbCheck(cudaMalloc(&deviceW, sizeW));
  wbCheck(cudaMalloc(&deviceXDims, 4 * sizeof(int)));
  wbCheck(cudaMalloc(&deviceYDims, 4 * sizeof(int)));
  wbCheck(cudaMalloc(&deviceWDims, 4 * sizeof(int)));
  wbCheck(cudaMalloc(&deviceW_Grid, sizeof(int)));
  
  wbCheck(cudaMemcpy(deviceX, X, sizeX, cudaMemcpyHostToDevice));
  wbCheck(cudaMemcpy(deviceY, Y, sizeY, cudaMemcpyHostToDevice));
  wbCheck(cudaMemcpy(deviceW, W, sizeW, cudaMemcpyHostToDevice));
  wbCheck(cudaMemcpy(deviceXDims, xdims, 4 * sizeof(int), cudaMemcpyHostToDevice));
  wbCheck(cudaMemcpy(deviceYDims, ydims, 4 * sizeof(int), cudaMemcpyHostToDevice));
  wbCheck(cudaMemcpy(deviceWDims, wdims, 4 * sizeof(int), cudaMemcpyHostToDevice));
  wbCheck(cudaMemcpy(deviceW_Grid, &W_grid, sizeof(int), cudaMemcpyHostToDevice));
  
  easyConv<<<gridDim, blockDim>>>(deviceX, deviceXDims, deviceW, deviceWDims, deviceY, deviceYDims, deviceW_Grid);

  wbCheck(cudaMemcpy(Y, deviceY, sizeY, cudaMemcpyDeviceToHost));
  // for(int i = 0; i < multiplyArr(ydims,4); i++) {
  //   if (Y[i] > 0)
  //   printf("Y[%d] = %f\n", i,Y[i]);
  // }
  //Free CUDA Memory
}

void tiledConvWrapper(const float *X, const int xdims[4],
                     const float *W, const int wdims[4], float *Y,
                     const int ydims[4]) {
  const int W_out = ydims[2];
  const int H_out = ydims[1];
  const int W_grid = ceil(float(W_out)/float(TILE_SIZE)); // number of horizontal tiles per output map
  const int H_grid = ceil(float(H_out)/float(TILE_SIZE)); // number of vertical tiles per output map

  const int N = ydims[0]; //num images
  const int M = wdims[3]; //num output feature_maps

  const int Z = H_grid * W_grid; // total number of tiles
  
  const dim3 blockDim(TILE_SIZE, TILE_SIZE, 1);
  const dim3 gridDim(N, M, Z);
  
  int * deviceW_Grid;
  float* deviceX;
  float* deviceY;
  float* deviceW;
  int* deviceXDims;
  int* deviceYDims;
  int* deviceWDims;
  
  //Calculating how much we need to copy over...
  int sizeX = multiplyArr(xdims, 4)*sizeof(float);
  int sizeY = multiplyArr(ydims, 4)*sizeof(float);
  int sizeW = multiplyArr(wdims, 4)*sizeof(float);

  //Allocating Space on the device
  wbCheck(cudaMalloc(&deviceX, sizeX));
  wbCheck(cudaMalloc(&deviceY, sizeY));
  wbCheck(cudaMalloc(&deviceW, sizeW));
  wbCheck(cudaMalloc(&deviceXDims, 4 * sizeof(int)));
  wbCheck(cudaMalloc(&deviceYDims, 4 * sizeof(int)));
  wbCheck(cudaMalloc(&deviceWDims, 4 * sizeof(int)));
  wbCheck(cudaMalloc(&deviceW_Grid, sizeof(int))); //Copying over an int. We should find a better way to do this.
  
  //Copying over parameters from host to device
  wbCheck(cudaMemcpy(deviceX, X, sizeX, cudaMemcpyHostToDevice));
  wbCheck(cudaMemcpy(deviceY, Y, sizeY, cudaMemcpyHostToDevice));
  wbCheck(cudaMemcpy(deviceW, W, sizeW, cudaMemcpyHostToDevice));
  wbCheck(cudaMemcpy(deviceXDims, xdims, 4 * sizeof(int), cudaMemcpyHostToDevice));
  wbCheck(cudaMemcpy(deviceYDims, ydims, 4 * sizeof(int), cudaMemcpyHostToDevice));
  wbCheck(cudaMemcpy(deviceWDims, wdims, 4 * sizeof(int), cudaMemcpyHostToDevice));
  wbCheck(cudaMemcpy(deviceW_Grid, &W_grid, sizeof(int), cudaMemcpyHostToDevice));

  //Getting the size of shared memory allocation
  size_t sharedMemSize = sizeof(float)* ( (TILE_SIZE + wdims[FILTER_HEIGHT_IDX] - 1)*(TILE_SIZE + wdims[FILTER_WIDTH_IDX] - 1) + wdims[FILTER_HEIGHT_IDX]*wdims[FILTER_WIDTH_IDX]);
  
  tiledConv<<<gridDim, blockDim, sharedMemSize>>>(deviceX, deviceXDims, deviceW, deviceWDims, deviceY, deviceYDims, deviceW_Grid);

  wbCheck(cudaMemcpy(Y, deviceY, sizeY, cudaMemcpyDeviceToHost));

  //Free CUDA Memory
  wbCheck(cudaFree(deviceX));
  wbCheck(cudaFree(deviceY));
  wbCheck(cudaFree(deviceW));
  wbCheck(cudaFree(deviceXDims));
  wbCheck(cudaFree(deviceYDims));
  wbCheck(cudaFree(deviceWDims));
  wbCheck(cudaFree(deviceW_Grid));
}

//Y is output, X is input, W is the convolution mask
//XYZ Dims: Dimensions -- width, height, depth
__global__ void easyConv (const float *X, const int xdims[4],
                               const float *W, const int wdims[4], float *Y,
                               const int ydims[4], int* W_grid1){
  const int filter_h  = wdims[0];
  const int filter_w = wdims[1];
  const int C = wdims[2]; //num input feature_maps
  int W_grid = *W_grid1; // num tiles in horizontal direction
  auto getWIdx = [wdims] (int p, int q, int c, int m) {
      return p * wdims[1] * wdims[2] * wdims[3] +
             q * wdims[2] * wdims[3] + c * wdims[3] + m;};
  auto getXIdx = [xdims] (int i, int y, int x, int z) {
      return i * xdims[1] * xdims[2] * xdims[3] + y * xdims[2] * xdims[3] + x * xdims[3] + z;
  };
  auto getYIdx = [ydims] (int i, int row, int col, int num_feature_map) {
    return ((i * ydims[1] + row) * ydims[2] + col) * ydims[3] + num_feature_map;
  };
  int n, m, h, w, c, p, q;
  n = blockIdx.x;
  m = blockIdx.y;
  h = (blockIdx.z / W_grid) * TILE_SIZE + threadIdx.y;
  w = (blockIdx.z % W_grid) * TILE_SIZE + threadIdx.x;
  float acc = 0.0f;
  if (h < ydims[1] && w < ydims[2]) {
    for (p = 0; p < filter_h; p++){ // loop over KxK  filter
      for (q = 0; q < filter_w; q++){  
        for (c = 0;  c < C; c++) { // sum over all input feature maps      
            if (h+p < xdims[1] && w+q < xdims[2]) {
              acc += (X[getXIdx(n, h + p, w + q, c)] * W[getWIdx(p, q, c, m)]);
            } 
        }
      }
    }
    Y[getYIdx(n, h, w, m)] = acc;
  }
  
}

__global__ void tiledConv (const float *X, const int xdims[4],
                               const float *W, const int wdims[4], float *Y,
                               const int ydims[4], int* W_grid1){
  //Variables to ease array access. and set various dimensions
  const int filter_h  = wdims[FILTER_HEIGHT_IDX];
  const int filter_w = wdims[FILTER_WIDTH_IDX];
  const int C = wdims[2]; //num input feature_maps
  int W_grid = *W_grid1; // num tiles in horizontal direction
  const int xTileSize = TILE_SIZE + wdims[FILTER_HEIGHT_IDX] -1;
  const int xHeight = xdims[1];
  const int xWidth = xdims[2];
  const int yHeight = ydims[1];
  const int yWidth = ydims[2];
  

  //Anonymous functions to make accessing arrays easier (and hopefully less buggy) 
  auto getWIdx = [wdims] (int p, int q, int c, int m) {
      return p * wdims[1] * wdims[2] * wdims[3] +
             q * wdims[2] * wdims[3] + c * wdims[3] + m;};
  auto getXIdx = [xdims] (int i, int y, int x, int z) {
      return i * xdims[1] * xdims[2] * xdims[3] + y * xdims[2] * xdims[3] + x * xdims[3] + z;
  };
  auto getYIdx = [ydims] (int i, int row, int col, int num_feature_map) {
    return ((i * ydims[1] + row) * ydims[2] + col) * ydims[3] + num_feature_map;
  };

  //Declaring shared memory, and setting up pointers to the start of X and the start of W
  extern __shared__ float sharedMemory[];
  float* xShared = &sharedMemory[0];
  float* wShared = &sharedMemory[xTileSize*xTileSize];

  //Variables to keep track of position
  int n, m, h, w, c, p, q, h0, w0, h_base, w_base;
  n = blockIdx.x;
  m = blockIdx.y;
  h0 = threadIdx.y;
  w0 = threadIdx.x;
  h_base = (blockIdx.z / W_grid) * TILE_SIZE;
  w_base = (blockIdx.z % W_grid) * TILE_SIZE;
  h = h_base + h0;
  w = w_base + w0;


  //Looping through all the input channels
    float acc = 0.0f;
    for(c = 0; c < C; c++){

      //Loading the filter into shared memory
      if(w0 < filter_w && h0 < filter_h){
        wShared[(h0*filter_w) + w0 ] = W[getWIdx(h0, w0, c, m)];
      }

      //Loading X into shared memory: THERE IS A BUG HERE
      for(int i = h; i < h_base + xTileSize; i+=TILE_SIZE){
        for(int j = w; j < w_base + xTileSize; j+= TILE_SIZE){
          if((i < xHeight) && (j < xWidth))
            xShared[(i-h_base) * xTileSize + (j-w_base)] = X[getXIdx(n, i, j, c)];
          else
            xShared[(i-h_base)*xTileSize + (j-w_base)] = 0.0f;
        }
      }
      __syncthreads(); //Only need the arrays to be synced here. Loads to W and X can happen however

      //Performing the convolution
      for(p = 0; p < filter_h; p++){
        for(q = 0; q < filter_w; q++){
          //check for out of bounds
          if((h0+p < xHeight) && (w0 + p < xWidth))
            acc += xShared[(h0+p)*xTileSize + (w0+q)] * wShared[(p*filter_w) + q]; //All Shared
            //acc += xShared[(h0+p)*xTileSize + (w0+q)] * wShared[(p*filter_w) + q]; //Only xShared
            //acc += X[getXIdx(n, h + p, w + q, c)] * wShared[(p*filter_w) + q]; //Only wShared
            //acc += (X[getXIdx(n, h + p, w + q, c)] * W[getWIdx(p, q, c, m)]); //Neither
        }
      }
      __syncthreads();
    }
    __syncthreads();

    if(h < yHeight && w < yWidth)
      Y[getYIdx(n, h, w, m)] = acc;
}

// Recified linear unit 4d
static void relu4(float *X, const int xdims[4]) {
  for (const auto i : range(0, xdims[0] * xdims[1] * xdims[2] * xdims[3])) {
    X[i] = (X[i] < 0) ? 0 : X[i];
  }
}

// Recified linear unit 2d
static void relu2(float *X, const int xdims[2]) {
  for (const auto i : range(0, xdims[0] * xdims[1])) {
    X[i] = (X[i] < 0) ? 0 : X[i];
  }
}

// From book chapter Figure 16.5
static void average_pool(const float *X, const int xdims[4],
                         const int pool_size, float *Y, const int ydims[4]) 
{
  for (const auto i : range(0, ydims[0])) {
    for (const auto m : range(0, ydims[3])) {
      for (const auto w : range(0, ydims[2])) {
        for (const auto h : range(0, ydims[1])) {
          for (const auto p : range(0, pool_size)) {
            for (const auto q : range(0, pool_size)) {
              const auto yoffset =
                  ((i * ydims[1] + h) * ydims[2] + w) * ydims[3] + m;
              const auto xoffset = i * xdims[1] * xdims[2] * xdims[3] +
                                   (pool_size * h + p) * xdims[2] * xdims[3] +
                                   (pool_size * w + q) * xdims[3] + m;
              Y[yoffset] += X[xoffset] / (1.0f * pool_size * pool_size);
            }
          }
        }
      }
    }
  }
}

void parallel_pool_wrapper(const float *X, const int xdims[4],
                         const int pool_size, float *Y, const int ydims[4]) {
  
  const int H_grid = ceil(float(ydims[1])/float(POOL_TILE_SIZE));
  const int W_grid = ceil(float(ydims[2])/float(POOL_TILE_SIZE));
  const int Z = H_grid * W_grid;
  
  dim3 blockDim(POOL_BLOCK_OUTPUT_FEATURE, POOL_TILE_SIZE, POOL_TILE_SIZE);
  dim3 gridDim(ydims[3]/POOL_BLOCK_OUTPUT_FEATURE, Z ,ydims[0]); // ASSUMES 32 | M
  
  float* deviceX;
  float* deviceY;
  int* deviceXDims;
  int* deviceYDims;

  int sizeX = multiplyArr(xdims, 4) * sizeof(float);
  int sizeY = multiplyArr(ydims, 4) * sizeof(float);
  
  wbCheck(cudaMalloc(&deviceX, sizeX));
  wbCheck(cudaMalloc(&deviceY, sizeY));
  wbCheck(cudaMalloc(&deviceXDims, 4 * sizeof(int)));
  wbCheck(cudaMalloc(&deviceYDims, 4 * sizeof(int)));
  
  wbCheck(cudaMemcpy(deviceX, X, sizeX, cudaMemcpyHostToDevice));
  wbCheck(cudaMemcpy(deviceY, Y, sizeY, cudaMemcpyHostToDevice));
  wbCheck(cudaMemcpy(deviceXDims, xdims, 4 * sizeof(int), cudaMemcpyHostToDevice));
  wbCheck(cudaMemcpy(deviceYDims, ydims, 4 * sizeof(int), cudaMemcpyHostToDevice));


  parallel_pool<<<gridDim, blockDim>>>(deviceX, deviceXDims, pool_size, deviceY, deviceYDims, W_grid);

  wbCheck(cudaMemcpy(Y, deviceY, sizeY, cudaMemcpyDeviceToHost));
  

  wbCheck(cudaFree(deviceX));
  wbCheck(cudaFree(deviceY));
  wbCheck(cudaFree(deviceXDims));
  wbCheck(cudaFree(deviceYDims));
}

__global__ void parallel_pool(const float *X, const int xdims[4],
                         const int pool_size, float *Y, const int ydims[4], int wGrid) {
  int h_base = (blockIdx.y / wGrid) * POOL_TILE_SIZE;
  int w_base = (blockIdx.y % wGrid) * POOL_TILE_SIZE;
  int h0 = threadIdx.z;
  int w0 = threadIdx.y;
  int m = blockIdx.x * blockDim.x + threadIdx.x;
  int h = h_base + h0;
  int w = w_base + w0;
  int n = blockIdx.z;

  float sum = 0.0f;
  if(h < ydims[1] && w < ydims[2]){
    for(int i = 0; i < pool_size; i++){
      for(int j = 0; j < pool_size; j++){
        if (h + i < xdims[1] && w+j < xdims[2])
        sum += X[n * xdims[1] * xdims[2] * xdims[3] + (h*pool_size + i) * xdims[2] * xdims[3] + (w * pool_size+j) * xdims[3] + m]/(1.0f* pool_size* pool_size);
      }
    }
    Y[n * ydims[1] * ydims[2] * ydims[3] + h * ydims[2] * ydims[3] + w * ydims[3] + m] = sum;
  }
}

static void fully_forward(const float *X, const int xdims[2], float *W,
                          const int wdims[2], float *Y, const int ydims[2]) 
{
  for (const auto i : range(0, xdims[0])) {
    for (const auto j : range(0, wdims[1])) {
      float sum = 0;
      for (const auto k : range(0, xdims[1])) {
        sum += X[i * xdims[1] + k] * W[k * wdims[1] + j];
      }
      Y[i * wdims[1] + j] = sum;
    }
  }
}

// Choose the guess with largest score
static void argmax(const float *X, const int xdims[2], int *Y) 
{
  for (const auto i : range(0, xdims[0])) {
    auto max_idx = 0;
    auto max     = X[i * xdims[1]];
    for (const auto j : range(0, xdims[1])) {
      const auto elem = X[(i * xdims[1]) + j];
      if (elem > max) {
        max_idx = j;
        max     = elem;
      }
    }
    Y[i] = max_idx;
  }
}

// Forward operation for the CNN, a combination of conv layer + average pooling
// + relu
void forward_operation(float *x, float *conv1, float *conv2, float *fc1,
                       float *fc2, int *out) {
  // conv layer
  const int adims[] = {xdims[0], (xdims[1] - conv1dims[0] + 1),
                       (xdims[2] - conv1dims[1] + 1), conv1dims[3]};
  auto a = zeros<float>(adims);
  printf("Starting First Convolution\n");
  tiledConvWrapper(x, xdims, conv1, conv1dims, a, adims);
  //conv_forward_valid(x, xdims, conv1, conv1dims, a, adims);
  
  /// relu layer
  relu4(a, adims);

  // average pooling
  const int pool_size = 2;
  const int bdims[]   = {adims[0], adims[1] / pool_size, adims[2] / pool_size,
                       adims[3]};
  auto b = zeros<float>(bdims);
  parallel_pool_wrapper(a, adims, pool_size, b, bdims);
  //average_pool(a, adims, pool_size, b, bdims);

  // conv layer
  const int cdims[] = {bdims[0], (bdims[1] - conv2dims[0] + 1),
                       (bdims[2] - conv2dims[1] + 1), conv2dims[3]};
  auto c = zeros<float>(cdims);
  printf("Starting Second Convolution\n");
  tiledConvWrapper(b, bdims, conv2, conv2dims, c, cdims);
  //conv_forward_valid(b, bdims, conv2, conv2dims, c, cdims);
  // relu
  relu4(c, cdims);

  // average pooling
  const int ddims[] = {cdims[0], cdims[1] / pool_size, cdims[2] / pool_size,
                       cdims[3]};
  auto d = zeros<float>(ddims);
  parallel_pool_wrapper(c, cdims, pool_size, d, ddims);
  //average_pool(c, cdims, pool_size, d, ddims);

  // reshape
  const int ddims2[] = {ddims[0], ddims[1] * ddims[2] * ddims[3]};

  // matrix multiplication
  const int edims[] = {ddims[0], fc1dims[1]};
  auto e            = zeros<float>(edims);
  fully_forward(d, ddims2, fc1, fc1dims, e, edims);

  // relu
  relu2(e, edims);

  // matrix multiplication
  const int fdims[] = {edims[0], fc2dims[1]};
  auto f            = zeros<float>(fdims);
  fully_forward(e, edims, fc2, fc2dims, f, fdims);

  argmax(f, fdims, out);

  delete[] a;
  delete[] b;
  delete[] c;
  delete[] d;
  delete[] e;
  delete[] f;
}



int main(int argc, char **argv) {

  if (argc != 3 && argc != 4) {
    std::cerr << "\n"
              << "This program performs the forward opertion step for "
                 "Convolutional Neural Network(CNN).  "
                 "Sample usage: \n"
              << argv[0]
              << " [../data/test10.hdf5] [../data/model.hdf5] [10]\n";
    return -1;
  }
  FLAGS_testdata = std::string(argv[1]);
  FLAGS_model    = std::string(argv[2]);
  if (argc == 3) {
    const std::map<std::string, int> default_batch_sizes{
        {"../data/test2.hdf5", 2},
        {"../data/test10.hdf5", 10},
        {"../data/test100.hdf5", 100},
        {"../data/testfull.hdf5", 10000}};
    const auto batch_size_in_map = default_batch_sizes.find(FLAGS_testdata);
    if (batch_size_in_map == default_batch_sizes.end()) {
      std::cerr << "\nERROR:: Unrecognized file " << FLAGS_testdata << " batch_size must be specified.\n";
      return -1;
    }
    FLAGS_batch_size = batch_size_in_map->second;
  } else if (argc == 4) {
    FLAGS_batch_size = atoi(argv[3]);
  }
  xdims[0] = FLAGS_batch_size; // number of images
  rdims[0] = FLAGS_batch_size; // number of images

  // Load data into x and y
  float *x = allocate<float>(xdims);
  float *y = allocate<float>(rdims);
  loadData(x, y);

  // Load model
  float *conv1 = allocate<float>(conv1dims);
  float *conv2 = allocate<float>(conv2dims);
  float *fc1   = allocate<float>(fc1dims);
  float *fc2   = allocate<float>(fc2dims);
  loadModel(conv1, conv2, fc1, fc2);

  // Perform foward opertion
  int *out = zeros<int>(FLAGS_batch_size);

  // get start time
  const auto start = now();

  forward_operation(x, conv1, conv2, fc1, fc2, out);

  // get end time
  const auto end = now();

  // get elapsed time in milliseconds
  const auto elapsed =
      std::chrono::duration<double, std::milli>(end - start).count();

  // Get reference
  int *ref = zeros<int>(FLAGS_batch_size);
  argmax(y, rdims, ref);

  // Calculate correctness
  int num_correct = 0;
  for (const auto i : range(0, FLAGS_batch_size)) {
    if (out[i] == ref[i]) {
      num_correct++;
    }
  }
  std::cout << "Done with " << FLAGS_batch_size << " queries in "
            << "elapsed = " << elapsed << " milliseconds. Correctness: "
            << static_cast<float>(num_correct) / FLAGS_batch_size << "\n";

  delete[] x;
  delete[] y;
  delete[] conv1;
  delete[] conv2;
  delete[] fc1;
  delete[] fc2;
  delete[] out;
  delete[] ref;

  return 0;
}<|MERGE_RESOLUTION|>--- conflicted
+++ resolved
@@ -17,13 +17,10 @@
 #define NUM_CHANNELS 1
 #define NUM_DIGITS 10
 #define TILE_SIZE 16
-<<<<<<< HEAD
 #define FILTER_HEIGHT_IDX 0
 #define FILTER_WIDTH_IDX 1
-=======
 #define POOL_TILE_SIZE 4
 #define POOL_BLOCK_OUTPUT_FEATURE 32 //so all accesses in a warp are consecutive
->>>>>>> dcde23e7
 
 #define wbCheck(stmt)                                                     \
   do {                                                                    \
@@ -54,16 +51,13 @@
 __global__ void easyConv (const float *X, const int xdims[4],
                                const float *W, const int wdims[4], float *Y,
                                const int ydims[4], int* W_grid);
-<<<<<<< HEAD
 __global__ void tiledConv (const float *X, const int xdims[4],
                                const float *W, const int wdims[4], float *Y,
                                const int ydims[4], int* W_grid1);
-=======
 void parallel_pool_wrapper(const float *X, const int xdims[4],
                          const int pool_size, float *Y, const int ydims[4]);
 __global__ void parallel_pool(const float *X, const int xdims[4],
                          const int pool_size, float *Y, const int ydims[4], int wGrid);
->>>>>>> dcde23e7
 
 static int loadData(float *x, float *y) {
   // Open the data file
