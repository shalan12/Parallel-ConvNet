#include <algorithm>
#include <cassert>
#include <cstddef>
#include <iostream>
#include <numeric>
#include <map>
#include <sys/time.h>
#include <valarray>

#include <hdf5.h>

#include "range.hpp"
#include "utils.hpp"

#define NUM_ROWS 28
#define NUM_COLS 28
#define NUM_CHANNELS 1
#define NUM_DIGITS 10
<<<<<<< HEAD
#define TILE_SIZE 8
#define MperBlock 16
#define FILTER_SIZE 5 
=======
#define TILE_SIZE 16
#define POOL_TILE_SIZE 4
#define POOL_BLOCK_OUTPUT_FEATURE 32 //so all accesses in a warp are consecutive
>>>>>>> 3d2425df

#define wbCheck(stmt)                                                     \
  do {                                                                    \
    cudaError_t err = stmt;                                               \
    if (err != cudaSuccess) {                                             \
      printf("Failed to run stmt %s\n", #stmt);                         \
      printf("ERROR - Got CUDA error ...  %s\n", cudaGetErrorString(err));      \
      return ;                                                            \
    }                                                                     \
  } while (0)

static int FLAGS_batch_size = 10000; // number of images....actual value changes at runtime
static std::string FLAGS_testdata{};
static std::string FLAGS_model{};

// Data and reference data dimensions
static int xdims[] = {FLAGS_batch_size, NUM_ROWS, NUM_COLS, NUM_CHANNELS};
static int rdims[] = {FLAGS_batch_size, NUM_DIGITS};

// Model dimensions
static int conv1dims[] = {5, 5, 1, 32}; // rows, cols, #input_feature maps, #output_feature_maps
static int conv2dims[] = {5, 5, 32, 64}; // rows, cols, #input_feature maps, #output_feature_maps
static int fc1dims[]   = {1024, 128}; // not important for convolution or subsampling layers
static int fc2dims[]   = {128, 10}; // not important for convolution or subsampling layers

__constant__ float mask1[5][5][32];

void convolveWrapper(const float *X, const int xdims[4], const float *W, const int wdims[4], float *Y,
                                  const int ydims[4], bool useConstMemory=false);
__global__ void convolve(const float *X, const int xdims[4], const float *W, const int wdims[4], float *Y,
                         const int ydims[4], int W_grid, int n);
__global__ void convolve1(const float *X, const int xdims[4], float *Y, const int ydims[4], int W_grid, int num_images);

void easyConvWrapper (const float *X, const int xdims[4], const float *W, const int wdims[4], float *Y, const int ydims[4]);
<<<<<<< HEAD
__global__ void easyConv (const float *X, const int xdims[4], const float *W, const int wdims[4], float *Y,
                          const int ydims[4], int* W_grid);
=======
__global__ void easyConv (const float *X, const int xdims[4],
                               const float *W, const int wdims[4], float *Y,
                               const int ydims[4], int* W_grid);
void parallel_pool_wrapper(const float *X, const int xdims[4],
                         const int pool_size, float *Y, const int ydims[4]);
__global__ void parallel_pool(const float *X, const int xdims[4],
                         const int pool_size, float *Y, const int ydims[4], int wGrid);
>>>>>>> 3d2425df

static int loadData(float *x, float *y) {
  // Open the data file
  const auto file_id =
      H5Fopen(FLAGS_testdata.c_str(), H5F_ACC_RDWR, H5P_DEFAULT);

  // Open the dataset x and y (x is input, y is output)
  const auto x_id = H5Dopen2(file_id, "/x", H5P_DEFAULT); // 'x' is the name of the 'dataset' in the testfile
  const auto y_id = H5Dopen2(file_id, "/y", H5P_DEFAULT); // 'y' is the name of the 'dataset' in the testfile

  // Get the dataset x dimensions
  const auto xspace = H5Dget_space(x_id);
  const auto xndims = H5Sget_simple_extent_ndims(xspace);
  assert(xndims == 4);

  hsize_t input_dims[xndims];
  H5Sget_simple_extent_dims(xspace, input_dims, NULL);
  if (input_dims[0] != FLAGS_batch_size) {
    std::cout << "data size does not match batch size specified!\n";
    return 1; // return error
  }
  std::cout << "input dimensions = " << input_dims[0] << " x " << input_dims[1]
            << " x " << input_dims[2] << " x " << input_dims[3] << "\n";

  // Read the dataset x and y
  check_success(
      H5Dread(x_id, H5T_NATIVE_FLOAT, H5S_ALL, H5S_ALL, H5P_DEFAULT, x));
  check_success(
      H5Dread(y_id, H5T_NATIVE_FLOAT, H5S_ALL, H5S_ALL, H5P_DEFAULT, y));

  // Close the dataset x and y
  check_success(H5Dclose(x_id));
  check_success(H5Dclose(y_id));

  // Close the file
  check_success(H5Fclose(file_id));

  // return success
  return 0;
}

static void loadModel(float *conv1, float *conv2, float *fc1, float *fc2) {
  // Open the model file
  const auto file_id = H5Fopen(FLAGS_model.c_str(), H5F_ACC_RDWR, H5P_DEFAULT);

  // Open the dataset
  const auto conv1_id = H5Dopen2(file_id, "/conv1", H5P_DEFAULT); // loaded from the model.hdf5 file
  const auto conv2_id = H5Dopen2(file_id, "/conv2", H5P_DEFAULT);
  const auto fc1_id   = H5Dopen2(file_id, "/fc1", H5P_DEFAULT);
  const auto fc2_id   = H5Dopen2(file_id, "/fc2", H5P_DEFAULT);

  // Read the dataset
  check_success(H5Dread(conv1_id, H5T_NATIVE_FLOAT, H5S_ALL, H5S_ALL,
                        H5P_DEFAULT, conv1));
  check_success(H5Dread(conv2_id, H5T_NATIVE_FLOAT, H5S_ALL, H5S_ALL,
                        H5P_DEFAULT, conv2));
  check_success(
      H5Dread(fc1_id, H5T_NATIVE_FLOAT, H5S_ALL, H5S_ALL, H5P_DEFAULT, fc1));
  check_success(
      H5Dread(fc2_id, H5T_NATIVE_FLOAT, H5S_ALL, H5S_ALL, H5P_DEFAULT, fc2));

  // Close the dataset x and y
  check_success(H5Dclose(conv1_id));
  check_success(H5Dclose(conv2_id));
  check_success(H5Dclose(fc1_id));
  check_success(H5Dclose(fc2_id));

  // Close the file
  check_success(H5Fclose(file_id));
}



// From book chapter Figure 16.4
// X in the input tensor
// W is the tensor of masks
// wdims is either conv1dims or conv2dims
// Y is the output after the convolution, ydims is the dimensions of the output tensor
static void conv_forward_valid(const float *X, const int xdims[4],
                               const float *W, const int wdims[4], float *Y,
                               const int ydims[4]) 
{
  const int filter_h   = wdims[0];
  const int filter_w   = wdims[1];
  const int C = wdims[2];
  const int M = ydims[3];
  auto getWIdx = [wdims] (int p, int q, int c, int m) {
      return p * wdims[1] * wdims[2] * wdims[3] +
             q * wdims[2] * wdims[3] + c * wdims[3] + m;};
  auto getXIdx = [xdims] (int i, int y, int x, int z) {
      return i * xdims[1] * xdims[2] * xdims[3] + y * xdims[2] * xdims[3] + x * xdims[3] + z;
  };
  auto getYIdx = [ydims] (int i, int row, int col, int num_feature_map) {
    return ((i * ydims[1] + row) * ydims[2] + col) * ydims[3] + num_feature_map;
  };
  // M output feature maps, C input feature maps
  // M*C masks
  // Y_i[:,:,m] = sum (Convolve2D X_i[:,:,c] and W[:,:,c,m])
  // Y_i[:,:,:] = sum (Convolve3D m copies of X_i[:,:,c] and W[:,:,c,:]) 
  for (const int i : range(0, ydims[0])) { // number of images
    for (const int m : range(0, M)) { // for each output feature map
      for (const int w : range(0, ydims[2])) { // for each output element
        for (const int h : range(0, ydims[1])) {   
          for (const int p : range(0, filter_h)) { // apply filter
            for (const int q : range(0, filter_w)) {
              for (const int c : range(0, C)) {  // for all input feature maps
                Y[getYIdx(i,h,w,m)] += X[getXIdx(i, h+p, w+q, c)] * W[getWIdx(p,q,c,m)];
              }
            }
          }
        }
      }
    }
  }
}

int multiplyArr(const int* arr, int n) {
  int prod = 1;
  
  for (int i = 0; i < n; i++) {
    prod *= arr[i];
  }
  return prod;
}

void easyConvWrapper(const float *X, const int xdims[4],
                     const float *W, const int wdims[4], float *Y,
                     const int ydims[4]) 
{
  const int W_out = ydims[2];
  const int H_out = ydims[1];
  const int W_grid = ceil(float(W_out)/float(TILE_SIZE)); // number of horizontal tiles per output map
  const int H_grid = ceil(float(H_out)/float(TILE_SIZE)); // number of vertical tiles per output map

  const int N = ydims[0]; //num images
  const int M = wdims[3]; //num output feature_maps

  const int Z = H_grid * W_grid; // total number of tiles
  
  const dim3 blockDim(TILE_SIZE, TILE_SIZE, 1);
  const dim3 gridDim(N, M, Z);
  
  int * deviceW_Grid;
  float* deviceX;
  float* deviceY;
  float* deviceW;
  int* deviceXDims;
  int* deviceYDims;
  int* deviceWDims;
  
  int sizeX = multiplyArr(xdims, 4)*sizeof(float);
  int sizeY = multiplyArr(ydims, 4)*sizeof(float);
  int sizeW = multiplyArr(wdims, 4)*sizeof(float);
  
  wbCheck(cudaMalloc(&deviceX, sizeX));
  wbCheck(cudaMalloc(&deviceY, sizeY));
  wbCheck(cudaMalloc(&deviceW, sizeW));
  wbCheck(cudaMalloc(&deviceXDims, 4 * sizeof(int)));
  wbCheck(cudaMalloc(&deviceYDims, 4 * sizeof(int)));
  wbCheck(cudaMalloc(&deviceWDims, 4 * sizeof(int)));
  wbCheck(cudaMalloc(&deviceW_Grid, sizeof(int)));
  
  wbCheck(cudaMemcpy(deviceX, X, sizeX, cudaMemcpyHostToDevice));
  wbCheck(cudaMemcpy(deviceY, Y, sizeY, cudaMemcpyHostToDevice));
  wbCheck(cudaMemcpy(deviceW, W, sizeW, cudaMemcpyHostToDevice));
  wbCheck(cudaMemcpy(deviceXDims, xdims, 4 * sizeof(int), cudaMemcpyHostToDevice));
  wbCheck(cudaMemcpy(deviceYDims, ydims, 4 * sizeof(int), cudaMemcpyHostToDevice));
  wbCheck(cudaMemcpy(deviceWDims, wdims, 4 * sizeof(int), cudaMemcpyHostToDevice));
  wbCheck(cudaMemcpy(deviceW_Grid, &W_grid, sizeof(int), cudaMemcpyHostToDevice));
  
  easyConv<<<gridDim, blockDim>>>(deviceX, deviceXDims, deviceW, deviceWDims, deviceY, deviceYDims, deviceW_Grid);

  wbCheck(cudaMemcpy(Y, deviceY, sizeY, cudaMemcpyDeviceToHost));
  // for(int i = 0; i < multiplyArr(ydims,4); i++) {
  //   if (Y[i] > 0)
  //   printf("Y[%d] = %f\n", i,Y[i]);
  // }
  //Free CUDA Memory
}
//Y is output, X is input, W is the convolution mask
//XYZ Dims: Dimensions -- width, height, depth
__global__ void easyConv (const float *X, const int xdims[4],
                               const float *W, const int wdims[4], float *Y,
                               const int ydims[4], int* W_grid1)
{
  const int filter_h  = wdims[0];
  const int filter_w = wdims[1];
  const int C = wdims[2]; //num input feature_maps
  int W_grid = *W_grid1; // num tiles in horizontal direction
  auto getWIdx = [wdims] (int p, int q, int c, int m) {
      return p * wdims[1] * wdims[2] * wdims[3] +
             q * wdims[2] * wdims[3] + c * wdims[3] + m;};
  auto getXIdx = [xdims] (int i, int y, int x, int z) {
      return i * xdims[1] * xdims[2] * xdims[3] + y * xdims[2] * xdims[3] + x * xdims[3] + z;
  };
  auto getYIdx = [ydims] (int i, int row, int col, int num_feature_map) {
    return ((i * ydims[1] + row) * ydims[2] + col) * ydims[3] + num_feature_map;
  };
  int n, m, h, w, c, p, q;
  n = blockIdx.x;
  m = blockIdx.y;
  h = (blockIdx.z / W_grid) * TILE_SIZE + threadIdx.y;
  w = (blockIdx.z % W_grid) * TILE_SIZE + threadIdx.x;
  float acc = 0.0f;
  if (h < ydims[1] && w < ydims[2]) {
    for (p = 0; p < filter_h; p++){ // loop over KxK  filter
      for (q = 0; q < filter_w; q++){  
        for (c = 0;  c < C; c++) { // sum over all input feature maps      
            if (h+p < xdims[1] && w+q < xdims[2]) {
              acc += (X[getXIdx(n, h + p, w + q, c)] * W[getWIdx(p, q, c, m)]);
              //printf("X[%d,%d,%d,%d] = %f, W[%d,%d,%d,%d] = %f\n", n,h+p,w+q,c, X[getXIdx(n, h + p, w + q, c)], p,q,c,m, W[getWIdx(p, q, c, m)]);
            } 
        }
      }
    }
    Y[getYIdx(n, h, w, m)] = acc;
  }
  //printf("n = %d, h = %d, w = %d, m = %d, Y[%d,%d,%d,%d] = %f\n", n,h,w,m,n,h,w,m,Y[getYIdx(n, h, w, m)]);
  
}

// Recified linear unit 4d
static void relu4(float *X, const int xdims[4]) {
  for (const auto i : range(0, xdims[0] * xdims[1] * xdims[2] * xdims[3])) {
    X[i] = (X[i] < 0) ? 0 : X[i];
  }
}

// Recified linear unit 2d
static void relu2(float *X, const int xdims[2]) {
  for (const auto i : range(0, xdims[0] * xdims[1])) {
    X[i] = (X[i] < 0) ? 0 : X[i];
  }
}

// From book chapter Figure 16.5
static void average_pool(const float *X, const int xdims[4],
                         const int pool_size, float *Y, const int ydims[4]) 
{
  for (const auto i : range(0, ydims[0])) {
    for (const auto m : range(0, ydims[3])) {
      for (const auto w : range(0, ydims[2])) {
        for (const auto h : range(0, ydims[1])) {
          for (const auto p : range(0, pool_size)) {
            for (const auto q : range(0, pool_size)) {
              const auto yoffset =
                  ((i * ydims[1] + h) * ydims[2] + w) * ydims[3] + m;
              const auto xoffset = i * xdims[1] * xdims[2] * xdims[3] +
                                   (pool_size * h + p) * xdims[2] * xdims[3] +
                                   (pool_size * w + q) * xdims[3] + m;
              Y[yoffset] += X[xoffset] / (1.0f * pool_size * pool_size);
            }
          }
        }
      }
    }
  }
}

void parallel_pool_wrapper(const float *X, const int xdims[4],
                         const int pool_size, float *Y, const int ydims[4]) {
  
  const int H_grid = ceil(float(ydims[1])/float(POOL_TILE_SIZE));
  const int W_grid = ceil(float(ydims[2])/float(POOL_TILE_SIZE));
  const int Z = H_grid * W_grid;
  
  dim3 blockDim(POOL_BLOCK_OUTPUT_FEATURE, POOL_TILE_SIZE, POOL_TILE_SIZE);
  dim3 gridDim(ydims[3]/POOL_BLOCK_OUTPUT_FEATURE, Z ,ydims[0]); // ASSUMES 32 | M
  
  float* deviceX;
  float* deviceY;
  int* deviceXDims;
  int* deviceYDims;

  int sizeX = multiplyArr(xdims, 4) * sizeof(float);
  int sizeY = multiplyArr(ydims, 4) * sizeof(float);
  
  wbCheck(cudaMalloc(&deviceX, sizeX));
  wbCheck(cudaMalloc(&deviceY, sizeY));
  wbCheck(cudaMalloc(&deviceXDims, 4 * sizeof(int)));
  wbCheck(cudaMalloc(&deviceYDims, 4 * sizeof(int)));
  
  wbCheck(cudaMemcpy(deviceX, X, sizeX, cudaMemcpyHostToDevice));
  wbCheck(cudaMemcpy(deviceY, Y, sizeY, cudaMemcpyHostToDevice));
  wbCheck(cudaMemcpy(deviceXDims, xdims, 4 * sizeof(int), cudaMemcpyHostToDevice));
  wbCheck(cudaMemcpy(deviceYDims, ydims, 4 * sizeof(int), cudaMemcpyHostToDevice));


  parallel_pool<<<gridDim, blockDim>>>(deviceX, deviceXDims, pool_size, deviceY, deviceYDims, W_grid);

  wbCheck(cudaMemcpy(Y, deviceY, sizeY, cudaMemcpyDeviceToHost));
  

  wbCheck(cudaFree(deviceX));
  wbCheck(cudaFree(deviceY));
  wbCheck(cudaFree(deviceXDims));
  wbCheck(cudaFree(deviceYDims));
}

__global__ void parallel_pool(const float *X, const int xdims[4],
                         const int pool_size, float *Y, const int ydims[4], int wGrid) {
  int h_base = (blockIdx.y / wGrid) * POOL_TILE_SIZE;
  int w_base = (blockIdx.y % wGrid) * POOL_TILE_SIZE;
  int h0 = threadIdx.z;
  int w0 = threadIdx.y;
  int m = blockIdx.x * blockDim.x + threadIdx.x;
  int h = h_base + h0;
  int w = w_base + w0;
  int n = blockIdx.z;

  float sum = 0.0f;
  if(h < ydims[1] && w < ydims[2]){
    for(int i = 0; i < pool_size; i++){
      for(int j = 0; j < pool_size; j++){
        if (h + i < xdims[1] && w+j < xdims[2])
        sum += X[n * xdims[1] * xdims[2] * xdims[3] + (h*pool_size + i) * xdims[2] * xdims[3] + (w * pool_size+j) * xdims[3] + m]/(1.0f* pool_size* pool_size);
      }
    }
    Y[n * ydims[1] * ydims[2] * ydims[3] + h * ydims[2] * ydims[3] + w * ydims[3] + m] = sum;
  }
}

static void fully_forward(const float *X, const int xdims[2], float *W,
                          const int wdims[2], float *Y, const int ydims[2]) 
{
  for (const auto i : range(0, xdims[0])) {
    for (const auto j : range(0, wdims[1])) {
      float sum = 0;
      for (const auto k : range(0, xdims[1])) {
        sum += X[i * xdims[1] + k] * W[k * wdims[1] + j];
      }
      Y[i * wdims[1] + j] = sum;
    }
  }
}

// Choose the guess with largest score
static void argmax(const float *X, const int xdims[2], int *Y) 
{
  for (const auto i : range(0, xdims[0])) {
    auto max_idx = 0;
    auto max     = X[i * xdims[1]];
    for (const auto j : range(0, xdims[1])) {
      const auto elem = X[(i * xdims[1]) + j];
      if (elem > max) {
        max_idx = j;
        max     = elem;
      }
    }
    Y[i] = max_idx;
  }
}


// Y_i[:,:,m] = sum (Convolve2D X_i[:,:,c] and W[:,:,c,m])
// blockIdx.x corresponds to m
// blockIdx.y corresponds to input_feature_map
// blockIdx.z corresponds to tiles
// threadIdx.x corresponds to m, threadIdx.y and threadIdx.z correspond col,row respectively 
// so each therad computes 2 partial convolutions
    // within a thread block c is the same.. so a thread block uses a patch of TILE_SIZE*2 of X_{i,c} and computes 
    // blockDim.x convolutions with different masks
    // a block reuses each element in a tile TILE_SIZE * TILE_SIZE * blockDim.x times
// we send all the convolutions to the kernel for one image
// as the result from an image comes back we sum the results on the CPU
void convolveWrapper(const float *X, const int xdims[4],
                               const float *W, const int wdims[4], float *Y,
                               const int ydims[4], bool useConstMemory) {
  const int num_images = xdims[0];
  const int C = wdims[2];
  const int M = wdims[3]; //num output feature_maps

  //const int batch_size = 1000; // going to do this many kernel calls at once
  
  const int W_out = ydims[2];
  const int H_out = ydims[1];
  const int W_grid = ceil(float(W_out)/float(TILE_SIZE)); // number of horizontal tiles per output map
  const int H_grid = ceil(float(H_out)/float(TILE_SIZE)); // number of vertical tiles per output map
  const int Z = H_grid * W_grid; // total number of tiles  
  
  int sizeX = multiplyArr(xdims, 4) * sizeof(float);
  int sizeY = multiplyArr(ydims, 4) * sizeof(float); // for each output_feature map element, all the c different values
                                                               // are stored in different locations, and the CPU will sum them
                                                              // we'll store them like Y[i,y,x,c,m] in device, and Y[y,x,c,m] in a temp arr on host
  int sizeW = multiplyArr(wdims, 4) * sizeof(float);  

  float* deviceX;
  float* deviceY;
  float* deviceW;
    
  int* deviceXDims;
  int* deviceYDims;
  int* deviceWDims; 

  // allocate memory 
  wbCheck(cudaMalloc(&deviceX, sizeX));
  wbCheck(cudaMalloc(&deviceY, sizeY));
  wbCheck(cudaMalloc(&deviceXDims, 4 * sizeof(int)));
  wbCheck(cudaMalloc(&deviceYDims, 4 * sizeof(int)));
  

 
  // copy memory
  wbCheck(cudaMemcpy(deviceX, X, sizeX, cudaMemcpyHostToDevice));
  wbCheck(cudaMemcpy(deviceY, Y, sizeY, cudaMemcpyHostToDevice));
  wbCheck(cudaMemcpy(deviceXDims, xdims, 4 * sizeof(int), cudaMemcpyHostToDevice));
  wbCheck(cudaMemcpy(deviceYDims, ydims, 4 * sizeof(int), cudaMemcpyHostToDevice));

  dim3 gridDim((M/MperBlock) * num_images, C, Z); // ASSUMES - that M is a multiple of 16
  dim3 blockDim(MperBlock,TILE_SIZE,TILE_SIZE);
  

  if (useConstMemory) {  
    wbCheck(cudaMemcpyToSymbol(mask1, W, sizeW));
    convolve1<<<gridDim, blockDim>>>(deviceX, deviceXDims, deviceY, deviceYDims, W_grid, num_images);
  }
  else {
    wbCheck(cudaMalloc(&deviceWDims, 4 * sizeof(int)));
    wbCheck(cudaMalloc(&deviceW, sizeW));
    wbCheck(cudaMemcpy(deviceWDims, wdims, 4 * sizeof(int), cudaMemcpyHostToDevice));
    wbCheck(cudaMemcpy(deviceW, W, sizeW, cudaMemcpyHostToDevice));
    convolve<<<gridDim, blockDim>>>(deviceX, deviceXDims, deviceW, deviceWDims, deviceY, deviceYDims, W_grid, num_images);
  }
 

  cudaMemcpy(Y, deviceY, sizeY, cudaMemcpyDeviceToHost);

  wbCheck(cudaFree(deviceX));
  wbCheck(cudaFree(deviceY));
  if(!useConstMemory) wbCheck(cudaFree(deviceW));
  wbCheck(cudaFree(deviceXDims));
  wbCheck(cudaFree(deviceYDims));
  wbCheck(cudaFree(deviceWDims));
   
}


//change so each thread computes two convolutions
__global__ void convolve(const float *X, const int xdims[4],
                        const float *W, const int wdims[4], float *Y,
                        const int ydims[4], int W_grid, int num_images) {
  
  
  #define tx threadIdx.x
  #define ty threadIdx.y
  #define tz threadIdx.z
  
  const int m = (blockIdx.x / num_images) * blockDim.x + tx;
  const int h = (blockIdx.z / W_grid) * TILE_SIZE + tz;
  const int w = (blockIdx.z % W_grid) * TILE_SIZE + ty;
  const int n = blockIdx.x % num_images;
  const int c = blockIdx.y; // each thread does a convolution of X[n, h:h+5, w:w+5,m] with W[:, :, c, m]

  const int input_TILE_SIZE = TILE_SIZE + FILTER_SIZE - 1; // ASSUMES :  TILE_SIZE + FILTER_SIZE - 1 < 2*TILE_SIZE 
  
  __shared__ float sharedX[input_TILE_SIZE][input_TILE_SIZE];
  __shared__ float sharedW[FILTER_SIZE][FILTER_SIZE][MperBlock];

  if (tx == 0) {
    
      int hbase = (h-tz);
      int wbase = w-ty;
      for(int i = h; i < hbase + input_TILE_SIZE; i+= TILE_SIZE) {
        for (int j = w; j < wbase + input_TILE_SIZE; j+= TILE_SIZE) {
          if (i < xdims[1] && j < xdims[2])
            sharedX[i-hbase][j-wbase] = X[n * xdims[1] * xdims[2] * xdims[3] + i * xdims[2] * xdims[3] + j * xdims[3] + c];
          else
            sharedX[i-hbase][j-wbase] = 0.0f;
        }
      }
  }
  if (tz < FILTER_SIZE && ty < FILTER_SIZE) {
    sharedW[tz][ty][tx] = W[tz * wdims[1] * wdims[2] * wdims[3] + ty * wdims[2] * wdims[3] + c * wdims[3] + m]; // ASSUMES : blockdim.z, blockdim.y >= filter_h,filter_w
  }
  
  __syncthreads();
  


  if (h < ydims[1] && w < ydims[2]) {

    float sum = 0.0f;

    for (int p = 0; p < FILTER_SIZE; p++) {
      for (int q = 0; q < FILTER_SIZE; q++) {
        sum += sharedX[tz + p][ty + q] * sharedW[p][q][tx];
      }
    }
    atomicAdd(&(Y[n * ydims[1] * ydims[2] * ydims[3] + h * ydims[2] * ydims[3] + w * ydims[3] + m]), sum);

  }

}

__global__ void convolve1(const float *X, const int xdims[4], float *Y,
                          const int ydims[4], int W_grid, int num_images) {
  
  
  #define tx threadIdx.x
  #define ty threadIdx.y
  #define tz threadIdx.z
  
  const int m = (blockIdx.x / num_images) * blockDim.x + tx;
  const int h = (blockIdx.z / W_grid) * TILE_SIZE + tz;
  const int w = (blockIdx.z % W_grid) * TILE_SIZE + ty;
  const int n = blockIdx.x % num_images;
  const int c = blockIdx.y; // each thread does a convolution of X[n, h:h+5, w:w+5,m] with W[:, :, c, m]

  const int input_TILE_SIZE = TILE_SIZE + FILTER_SIZE - 1; // ASSUMES :  TILE_SIZE + FILTER_SIZE - 1 < 2*TILE_SIZE 
  
  __shared__ float sharedX[input_TILE_SIZE][input_TILE_SIZE];

  if (tx == 0) {
    
      int hbase = (h-tz);
      int wbase = w-ty;
      for(int i = h; i < hbase + input_TILE_SIZE; i+= TILE_SIZE) {
        for (int j = w; j < wbase + input_TILE_SIZE; j+= TILE_SIZE) {
          if (i < xdims[1] && j < xdims[2])
            sharedX[i-hbase][j-wbase] = X[n * xdims[1] * xdims[2] * xdims[3] + i * xdims[2] * xdims[3] + j * xdims[3] + c];
          else
            sharedX[i-hbase][j-wbase] = 0.0f;
        }
      }
  }
  
  __syncthreads();
  

  if (h < ydims[1] && w < ydims[2]) {

    float sum = 0.0f;

    for (int p = 0; p < FILTER_SIZE; p++) {
      for (int q = 0; q < FILTER_SIZE; q++) {
        sum += sharedX[tz + p][ty + q] * mask1[p][q][m];
      }
    }
    atomicAdd(&(Y[n * ydims[1] * ydims[2] * ydims[3] + h * ydims[2] * ydims[3] + w * ydims[3] + m]), sum);

  }

}


// Forward operation for the CNN, a combination of conv layer + average pooling
// + relu
void forward_operation(float *x, float *conv1, float *conv2, float *fc1,
                       float *fc2, int *out) {
  // conv layer
  const int adims[] = {xdims[0], (xdims[1] - conv1dims[0] + 1),
                       (xdims[2] - conv1dims[1] + 1), conv1dims[3]};
  auto a = zeros<float>(adims);
  convolveWrapper(x, xdims, conv1, conv1dims, a, adims, true);
  //easyConvWrapper(x, xdims, conv1, conv1dims, a, adims);
  //conv_forward_valid(x, xdims, conv1, conv1dims, a, adims);
  
  /// relu layer
  relu4(a, adims);

  // average pooling
  const int pool_size = 2;
  const int bdims[]   = {adims[0], adims[1] / pool_size, adims[2] / pool_size,
                       adims[3]};
  auto b = zeros<float>(bdims);
  parallel_pool_wrapper(a, adims, pool_size, b, bdims);
  //average_pool(a, adims, pool_size, b, bdims);

  // conv layer
  const int cdims[] = {bdims[0], (bdims[1] - conv2dims[0] + 1),
                       (bdims[2] - conv2dims[1] + 1), conv2dims[3]};
  auto c = zeros<float>(cdims);
  convolveWrapper(b, bdims, conv2, conv2dims, c, cdims, false);
  //easyConvWrapper(b, bdims, conv2, conv2dims, c, cdims);
  //conv_forward_valid(b, bdims, conv2, conv2dims, c, cdims);
  // relu
  relu4(c, cdims);

  // average pooling
  const int ddims[] = {cdims[0], cdims[1] / pool_size, cdims[2] / pool_size,
                       cdims[3]};
  auto d = zeros<float>(ddims);
  parallel_pool_wrapper(c, cdims, pool_size, d, ddims);
  //average_pool(c, cdims, pool_size, d, ddims);

  // reshape
  const int ddims2[] = {ddims[0], ddims[1] * ddims[2] * ddims[3]};

  // matrix multiplication
  const int edims[] = {ddims[0], fc1dims[1]};
  auto e            = zeros<float>(edims);
  fully_forward(d, ddims2, fc1, fc1dims, e, edims);

  // relu
  relu2(e, edims);

  // matrix multiplication
  const int fdims[] = {edims[0], fc2dims[1]};
  auto f            = zeros<float>(fdims);
  fully_forward(e, edims, fc2, fc2dims, f, fdims);

  argmax(f, fdims, out);

  delete[] a;
  delete[] b;
  delete[] c;
  delete[] d;
  delete[] e;
  delete[] f;
}



int main(int argc, char **argv) {

  if (argc != 3 && argc != 4) {
    std::cerr << "\n"
              << "This program performs the forward opertion step for "
                 "Convolutional Neural Network(CNN).  "
                 "Sample usage: \n"
              << argv[0]
              << " [../data/test10.hdf5] [../data/model.hdf5] [10]\n";
    return -1;
  }
  FLAGS_testdata = std::string(argv[1]);
  FLAGS_model    = std::string(argv[2]);
  if (argc == 3) {
    const std::map<std::string, int> default_batch_sizes{
        {"../data/test2.hdf5", 2},
        {"../data/test10.hdf5", 10},
        {"../data/test100.hdf5", 100},
        {"../data/testfull.hdf5", 10000}};
    const auto batch_size_in_map = default_batch_sizes.find(FLAGS_testdata);
    if (batch_size_in_map == default_batch_sizes.end()) {
      std::cerr << "\nERROR:: Unrecognized file " << FLAGS_testdata << " batch_size must be specified.\n";
      return -1;
    }
    FLAGS_batch_size = batch_size_in_map->second;
  } else if (argc == 4) {
    FLAGS_batch_size = atoi(argv[3]);
  }
  xdims[0] = FLAGS_batch_size; // number of images
  rdims[0] = FLAGS_batch_size; // number of images

  // Load data into x and y
  float *x = allocate<float>(xdims);
  float *y = allocate<float>(rdims);
  loadData(x, y);

  // Load model
  float *conv1 = allocate<float>(conv1dims);
  float *conv2 = allocate<float>(conv2dims);
  float *fc1   = allocate<float>(fc1dims);
  float *fc2   = allocate<float>(fc2dims);
  loadModel(conv1, conv2, fc1, fc2);

  // Perform foward opertion
  int *out = zeros<int>(FLAGS_batch_size);

  // get start time
  const auto start = now();

  forward_operation(x, conv1, conv2, fc1, fc2, out);

  // get end time
  const auto end = now();

  // get elapsed time in milliseconds
  const auto elapsed =
      std::chrono::duration<double, std::milli>(end - start).count();

  // Get reference
  int *ref = zeros<int>(FLAGS_batch_size);
  argmax(y, rdims, ref);

  // Calculate correctness
  int num_correct = 0;
  for (const auto i : range(0, FLAGS_batch_size)) {
    if (out[i] == ref[i]) {
      num_correct++;
    }
  }
  std::cout << "Done with " << FLAGS_batch_size << " queries in "
            << "elapsed = " << elapsed << " milliseconds. Correctness: "
            << static_cast<float>(num_correct) / FLAGS_batch_size << "\n";

  delete[] x;
  delete[] y;
  delete[] conv1;
  delete[] conv2;
  delete[] fc1;
  delete[] fc2;
  delete[] out;
  delete[] ref;

  return 0;
}<|MERGE_RESOLUTION|>--- conflicted
+++ resolved
@@ -16,15 +16,12 @@
 #define NUM_COLS 28
 #define NUM_CHANNELS 1
 #define NUM_DIGITS 10
-<<<<<<< HEAD
 #define TILE_SIZE 8
 #define MperBlock 16
 #define FILTER_SIZE 5 
-=======
-#define TILE_SIZE 16
+
 #define POOL_TILE_SIZE 4
 #define POOL_BLOCK_OUTPUT_FEATURE 32 //so all accesses in a warp are consecutive
->>>>>>> 3d2425df
 
 #define wbCheck(stmt)                                                     \
   do {                                                                    \
@@ -59,18 +56,14 @@
 __global__ void convolve1(const float *X, const int xdims[4], float *Y, const int ydims[4], int W_grid, int num_images);
 
 void easyConvWrapper (const float *X, const int xdims[4], const float *W, const int wdims[4], float *Y, const int ydims[4]);
-<<<<<<< HEAD
+
 __global__ void easyConv (const float *X, const int xdims[4], const float *W, const int wdims[4], float *Y,
                           const int ydims[4], int* W_grid);
-=======
-__global__ void easyConv (const float *X, const int xdims[4],
-                               const float *W, const int wdims[4], float *Y,
-                               const int ydims[4], int* W_grid);
 void parallel_pool_wrapper(const float *X, const int xdims[4],
                          const int pool_size, float *Y, const int ydims[4]);
 __global__ void parallel_pool(const float *X, const int xdims[4],
                          const int pool_size, float *Y, const int ydims[4], int wGrid);
->>>>>>> 3d2425df
+
 
 static int loadData(float *x, float *y) {
   // Open the data file
